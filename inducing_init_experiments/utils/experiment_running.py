--- conflicted
+++ resolved
@@ -51,7 +51,6 @@
         self.counter += 1
 
 
-<<<<<<< HEAD
 # def run_tf_optimizer(model, optimizer, data, iterations, callback=None):
 #     logf = []
 #
@@ -73,28 +72,6 @@
 #
 #     return logf
 
-=======
-def run_tf_optimizer(model, optimizer, data, iterations, callback=None):
-    logf = []
-
-    @tf.function(autograph=False)
-    def optimization_step():
-        with tf.GradientTape(watch_accessed_variables=False) as tape:
-            tape.watch(model.trainable_variables)
-            objective = model.elbo(*data)
-            grads = tape.gradient(objective, model.trainable_variables)
-        optimizer.apply_gradients(zip(grads, model.trainable_variables))
-        return -objective
-
-    for step in range(iterations):
-        elbo = optimization_step()
-        print(f"{step}\t{elbo:.4f}", end="\r")
-        if callback is not None:
-            callback(step)
-    print("")
-
-    return logf
->>>>>>> 00e94a0d
 
 def normalize(X, X_mean, X_std):
     return (X - X_mean) / X_std
@@ -271,10 +248,7 @@
     max_lengthscale: Optional[float] = 1000.0
     max_variance: Optional[float] = 1000.0
 
-<<<<<<< HEAD
-=======
     training_procedure: Optional[str] = "joint"  # joint | reinit
->>>>>>> 00e94a0d
     initial_parameters: Optional[dict] = field(default_factory=dict)
 
     # Populated during object life
@@ -327,11 +301,7 @@
             self.model.inducing_variable.Z = gpflow.Parameter(Z)
 
     def init_params(self):
-<<<<<<< HEAD
-        self.model.likelihood.variance = gpflow.Parameter(0.01, transform=gpflow.utilities.positive(1e-5))
-=======
         self.model.likelihood.variance.assign(0.01)
->>>>>>> 00e94a0d
         gpflow.utilities.multiple_assign(self.model, self.initial_parameters)
 
         constrained_transform = tfp.bijectors.Sigmoid(
